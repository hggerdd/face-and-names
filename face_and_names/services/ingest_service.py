"""
Ingest service implementation (detection-free variant).

Responsibilities implemented here:
- Scope enforcement to DB Root (FR-001, FR-002).
- Session tracking and dedupe by content hash (FR-003, FR-007).
- EXIF orientation, metadata extraction, thumbnail generation, and zero-face handling (FR-006, FR-008).

Detection/prediction hooks are intentionally omitted until models are wired.
"""

from __future__ import annotations

import hashlib
import logging
import os
import threading
from concurrent.futures import ThreadPoolExecutor
from dataclasses import dataclass
from io import BytesIO
from pathlib import Path
from typing import Callable, Iterable, List, Sequence, Tuple

import imagehash
from PIL import Image, ImageOps, ExifTags

from face_and_names.models.repositories import (
    FaceRepository,
    ImageRepository,
    ImportSessionRepository,
    MetadataRepository,
)
from face_and_names.services.detector_adapter import DetectorAdapter, FaceDetection  # type: ignore

LOGGER = logging.getLogger(__name__)

SUPPORTED_EXTENSIONS = {".jpg", ".jpeg", ".png", ".bmp", ".webp"}


@dataclass
class IngestOptions:
    recursive: bool = True


@dataclass
class IngestProgress:
    session_id: int
    processed: int
    skipped_existing: int
    total: int
    face_count: int
    no_face_images: int
    errors: list[str]
    current_folder: str | None = None
    last_image_name: str | None = None
    last_thumbnail: bytes | None = None
    last_face_thumbs: list[bytes] | None = None
    cancelled: bool = False
    checkpoint: dict[str, object] | None = None


class IngestService:
    """Ingest images into the database, without detection/prediction."""

<<<<<<< HEAD
    def __init__(self, db_root: Path, conn, crop_expand_pct: float = 0.05) -> None:
=======
    def __init__(self, db_root: Path, conn, crop_expand_pct: float = 0.05, face_target_size: int = 224) -> None:
>>>>>>> 15faa942
        self.db_root = db_root
        self.conn = conn
        self.sessions = ImportSessionRepository(conn)
        self.images = ImageRepository(conn)
        self.metadata = MetadataRepository(conn)
        self.faces = FaceRepository(conn)
        self.processing_workers = max(2, min(8, (os.cpu_count() or 4)))
        self.crop_expand_pct = crop_expand_pct
<<<<<<< HEAD
=======
        self.face_target_size = max(1, int(face_target_size))
>>>>>>> 15faa942

    def start_session(
        self,
        folders: Sequence[str | Path],
        options: IngestOptions | None = None,
        progress_cb: callable | None = None,
        cancel_event: threading.Event | None = None,
        checkpoint: dict[str, object] | None = None,
    ) -> IngestProgress:
        opts = options or IngestOptions()
        resolved_folders = [self._resolve_folder(folder) for folder in folders]
        self._ensure_scoped_to_root(resolved_folders)

        session_id = self.sessions.create(folder_count=len(resolved_folders), image_count=0)
        processed = 0
        skipped_existing = 0
        face_count = 0
        no_face_images = 0
        errors: List[str] = []
        paths_all = list(self._iter_images(resolved_folders, recursive=opts.recursive))
        start_index = int(checkpoint.get("next_index", 0)) if checkpoint else 0
        paths = paths_all[start_index:]
        total = len(paths)
        cancelled = False
        checkpoint_payload: dict[str, object] | None = {"next_index": start_index}

        LOGGER.info("Ingest session %s started: %d folders, %d images queued", session_id, len(resolved_folders), total)

        detector = self._load_detector()
        self._ensure_face_crop_column()

        for idx, result in enumerate(self._process_paths(paths, cancel_event=cancel_event), start=start_index):
            image_path = result.path
            is_new = False
            thumb_bytes = None
            face_thumbs = None
            checkpoint_payload = {"next_index": idx + 1}
            try:
                if cancel_event and cancel_event.is_set():
                    cancelled = True
                    break
                if result.error:
                    raise result.error
                is_new, thumb_bytes, face_thumbs, faces_added = self._ingest_one(
                    session_id, image_path, result.raw_bytes, result, detector
                )
                if is_new:
                    processed += 1
                    self.sessions.increment_image_count(session_id, delta=1)
                    if detector is not None:
                        face_count += faces_added
                        if faces_added == 0:
                            no_face_images += 1
                else:
                    skipped_existing += 1
                    LOGGER.info("Skip duplicate (hash): %s", image_path)
            except Exception as exc:  # pragma: no cover - safety net
                LOGGER.exception("Failed to ingest %s", image_path)
                errors.append(f"{image_path}: {exc}")
            if (processed + skipped_existing) % 10 == 0:
                self.conn.commit()
            if progress_cb is not None:
                last_image_name = None
                last_thumbnail = None
                last_faces = None
                if is_new and (processed == 1 or processed % 10 == 0):
                    last_image_name = image_path.name
                    last_thumbnail = thumb_bytes
                    last_faces = face_thumbs
                progress_cb(
                    IngestProgress(
                        session_id=session_id,
                        processed=processed,
                        skipped_existing=skipped_existing,
                        total=total,
                        errors=errors.copy(),
                        current_folder=str(image_path.parent),
                        last_image_name=last_image_name,
                        last_thumbnail=last_thumbnail,
                        last_face_thumbs=last_faces,
                        face_count=face_count,
                        no_face_images=no_face_images,
                        cancelled=cancelled,
                        checkpoint=checkpoint_payload,
                    )
                )

        self.conn.commit()
        LOGGER.info(
            "Ingest session %s finished: processed=%d skipped=%d errors=%d",
            session_id,
            processed,
            skipped_existing,
            len(errors),
        )
        return IngestProgress(
            session_id=session_id,
            processed=processed,
            skipped_existing=skipped_existing,
            total=total,
            errors=errors,
            face_count=face_count,
            no_face_images=no_face_images,
            cancelled=cancelled,
            checkpoint=checkpoint_payload if total else None,
        )

    def _resolve_folder(self, folder: str | Path) -> Path:
        path = Path(folder)
        return path if path.is_absolute() else (self.db_root / path)

    def _ensure_scoped_to_root(self, folders: Iterable[Path]) -> None:
        root = self.db_root.resolve()
        for folder in folders:
            try:
                folder.resolve().relative_to(root)
            except Exception as exc:
                raise ValueError(f"Folder {folder} is outside DB Root {self.db_root}") from exc

    def _iter_images(self, folders: Iterable[Path], recursive: bool) -> Iterable[Path]:
        for folder in folders:
            if recursive:
                iterator = folder.rglob("*")
            else:
                iterator = folder.glob("*")
            for path in iterator:
                if path.is_file() and path.suffix.lower() in SUPPORTED_EXTENSIONS:
                    yield path

    def _ingest_one(
        self,
        session_id: int,
        image_path: Path,
        raw_bytes: bytes,
        processed: "ProcessedImage",
        detector: DetectorAdapter | None,
    ) -> tuple[bool, bytes | None, list[bytes] | None, int]:
        # Hashes already computed in worker; reuse
        normalized_bytes = processed.normalized_bytes
        perceptual_hash = processed.perceptual_hash
        width = processed.width
        height = processed.height
        thumb_bytes = processed.thumb_bytes
        metadata_map = processed.metadata
        content_hash = hashlib.sha256(normalized_bytes).digest()

        existing_id = self.images.get_by_content_hash(content_hash)
        if existing_id is not None:
            return False, None, None, 0

        relative_path = image_path.resolve().relative_to(self.db_root.resolve())
        sub_folder = str(relative_path.parent).replace("\\", "/")
        filename = image_path.name
        has_faces = 0
        import_id = session_id

        image_id = self.images.add(
            import_id=import_id,
            relative_path=str(relative_path).replace("\\", "/"),
            sub_folder=sub_folder,
            filename=filename,
            content_hash=content_hash,
            perceptual_hash=perceptual_hash,
            width=width,
            height=height,
            orientation_applied=1,
            has_faces=has_faces,
            thumbnail_blob=thumb_bytes,
            size_bytes=len(raw_bytes),
        )

        self.metadata.add_entries(image_id, metadata_map, meta_type="EXIF")

        face_preview: list[bytes] | None = None
        faces_added = 0
        if detector is not None:
            faces = self._detect_faces(detector, normalized_bytes, width, height)
            face_preview, stored_faces = self._persist_faces(
                faces, image_id, import_id, normalized_bytes, image_path
            )
            faces_added = stored_faces
            has_faces = 1 if faces_added else 0

        # Update has_faces once detection is known
        self.conn.execute("UPDATE image SET has_faces = ? WHERE id = ?", (has_faces, image_id))

        return True, thumb_bytes, face_preview, faces_added

    def _process_image(self, raw_bytes: bytes) -> tuple[bytes, int, int, int, bytes, dict[str, str]]:
        """Return normalized bytes, phash, dimensions, thumbnail bytes, and metadata."""
        with Image.open(BytesIO(raw_bytes)) as image:
            image.load()
            exif_data = image.getexif()
            oriented = ImageOps.exif_transpose(image)
            fmt = oriented.format or "PNG"
            if fmt.upper() in {"JPEG", "JPG"} and oriented.mode not in {"RGB", "L"}:
                oriented = oriented.convert("RGB")

            buffer = BytesIO()
            oriented.save(buffer, format=fmt)
            normalized_bytes = buffer.getvalue()

            phash = imagehash.phash(oriented.convert("RGB"))
            width, height = oriented.size

            thumb = oriented.convert("RGB")
            thumb.thumbnail((500, 500), Image.Resampling.LANCZOS)
            tb = BytesIO()
            thumb.save(tb, format="JPEG", quality=85, optimize=True)
            thumb_bytes = tb.getvalue()

            metadata = self._extract_metadata(exif_data)

        value = int(str(phash), 16)
        if value >= (1 << 63):
            value -= 1 << 64  # store as signed 64-bit integer to fit SQLite
        return normalized_bytes, value, width, height, thumb_bytes, metadata

    def _extract_metadata(self, exif) -> dict[str, str]:
        """Extract EXIF metadata without reopening the image."""
        tag_lookup = ExifTags.TAGS
        metadata: dict[str, str] = {}
        for tag_id, value in exif.items():
            tag_name = tag_lookup.get(tag_id, str(tag_id))
            if isinstance(value, bytes):
                try:
                    metadata[tag_name] = value.decode(errors="ignore")
                except Exception:
                    metadata[tag_name] = repr(value)
            else:
                metadata[tag_name] = str(value)
        return metadata

    def _process_paths(
        self, paths: Sequence[Path], cancel_event: threading.Event | None = None
    ) -> Iterable["ProcessedImage"]:
        """Process images in parallel (IO + CPU) then yield results for DB writes (FR-076/FR-077)."""
        with ThreadPoolExecutor(max_workers=self.processing_workers) as executor:
            for result in executor.map(self._process_single_path, paths):
                yield result
                if cancel_event is not None and cancel_event.is_set():
                    break

    def _ensure_face_crop_column(self) -> None:
        """Add face_crop_blob column if missing (migration helper)."""
        cols = {row[1] for row in self.conn.execute("PRAGMA table_info(face)")}.copy()
        if "face_crop_blob" not in cols:
            LOGGER.warning("Adding missing face_crop_blob column to face table")
            self.conn.execute("ALTER TABLE face ADD COLUMN face_crop_blob BLOB NOT NULL DEFAULT x'';")
            self.conn.commit()

    def _load_detector(self) -> DetectorAdapter | None:
        weights = Path(__file__).resolve().parents[2] / "yolov11n-face.pt"
        if not weights.exists():
            LOGGER.warning("Detector weights not found at %s; skipping detection", weights)
            return None
        try:
            detector = DetectorAdapter(weights_path=weights)
            detector.load()
            LOGGER.info("Loaded detector from %s", weights)
            return detector
        except Exception as exc:  # pragma: no cover
            LOGGER.error("Failed to load detector: %s", exc)
            return None

    def _detect_faces(
        self, detector: DetectorAdapter, normalized_bytes: bytes, width: int, height: int
    ) -> list[FaceDetection]:
        try:
            with Image.open(BytesIO(normalized_bytes)) as image:
                image.load()
                detections = detector.detect_batch([image])[0]
            return detections
        except Exception as exc:  # pragma: no cover
            LOGGER.error("Detection failed: %s", exc)
            return []

    def _expand_bbox(
        self, bbox_abs: Sequence[float], img_w: float, img_h: float, expand_pct: float
    ) -> tuple[float, float, float, float]:
        """Expand bbox by pct on all sides, clamped to image bounds."""
        x, y, w, h = bbox_abs
        cx = x + w / 2.0
        cy = y + h / 2.0
        new_w = w * (1 + 2 * expand_pct)
        new_h = h * (1 + 2 * expand_pct)
        new_x1 = max(0.0, cx - new_w / 2.0)
        new_y1 = max(0.0, cy - new_h / 2.0)
        new_x2 = min(img_w, cx + new_w / 2.0)
        new_y2 = min(img_h, cy + new_h / 2.0)
        return new_x1, new_y1, max(0.0, new_x2 - new_x1), max(0.0, new_y2 - new_y1)

    def _persist_faces(
        self,
        detections: list[FaceDetection],
        image_id: int,
        import_id: int,
        normalized_bytes: bytes,
        image_path: Path,
    ) -> tuple[list[bytes], int]:
        preview: list[bytes] = []
        stored = 0
        if not detections:
            return preview, stored
        with Image.open(BytesIO(normalized_bytes)) as image:
            image.load()
            img_w, img_h = image.size
            for idx, det in enumerate(detections):
                if len(det.bbox_abs) != 4 or len(det.bbox_rel) != 4:
                    LOGGER.warning("Skipping invalid detection bbox for %s: %s", image_path, det.bbox_abs)
                    continue
                x, y, w, h = self._expand_bbox(det.bbox_abs, img_w, img_h, self.crop_expand_pct)
                crop = image.crop((x, y, x + w, y + h))
                crop_bytes = self._normalize_crop(crop, target_size=self.face_target_size)
                self.faces.add(
                    image_id=image_id,
                    bbox_abs=det.bbox_abs,
                    bbox_rel=det.bbox_rel,
                    face_crop_blob=crop_bytes,
                    cluster_id=None,
                    person_id=None,
                    predicted_person_id=None,
                    prediction_confidence=det.confidence,
                    provenance="detected",
                )
                stored += 1
                if idx < 5:
                    preview.append(crop_bytes)
        return preview, stored
<<<<<<< HEAD
=======

    def _expand_bbox(
        self, bbox_abs: Sequence[float], img_w: float, img_h: float, expand_pct: float
    ) -> tuple[float, float, float, float]:
        """Expand bbox by pct on all sides, clamped to image bounds."""
        x, y, w, h = bbox_abs
        cx = x + w / 2.0
        cy = y + h / 2.0
        new_w = w * (1 + 2 * expand_pct)
        new_h = h * (1 + 2 * expand_pct)
        new_x1 = max(0.0, cx - new_w / 2.0)
        new_y1 = max(0.0, cy - new_h / 2.0)
        new_x2 = min(img_w, cx + new_w / 2.0)
        new_y2 = min(img_h, cy + new_h / 2.0)
        return new_x1, new_y1, max(0.0, new_x2 - new_x1), max(0.0, new_y2 - new_y1)

    def _normalize_crop(self, crop: Image.Image, target_size: int) -> bytes:
        """Resize crop to target square with padding to preserve aspect ratio."""
        ts = max(1, int(target_size))
        bg = Image.new("RGB", (ts, ts), color="white")
        w, h = crop.size
        scale = min(ts / w, ts / h)
        new_w = max(1, int(w * scale))
        new_h = max(1, int(h * scale))
        resized = crop.resize((new_w, new_h), Image.Resampling.LANCZOS)
        x_off = (ts - new_w) // 2
        y_off = (ts - new_h) // 2
        bg.paste(resized, (x_off, y_off))
        buf = BytesIO()
        bg.save(buf, format="JPEG", quality=85, optimize=True)
        return buf.getvalue()
>>>>>>> 15faa942

    def _process_single_path(self, path: Path) -> "ProcessedImage":
        try:
            raw_bytes = path.read_bytes()
            normalized_bytes, phash, width, height, thumb_bytes, metadata = self._process_image(raw_bytes)
            return ProcessedImage(
                path=path,
                raw_bytes=raw_bytes,
                normalized_bytes=normalized_bytes,
                perceptual_hash=phash,
                width=width,
                height=height,
                thumb_bytes=thumb_bytes,
                metadata=metadata,
                error=None,
            )
        except Exception as exc:
            return ProcessedImage(
                path=path,
                raw_bytes=b"",
                normalized_bytes=b"",
                perceptual_hash=0,
                width=0,
                height=0,
                thumb_bytes=b"",
                metadata={},
                error=exc,
            )


@dataclass
class ProcessedImage:
    path: Path
    raw_bytes: bytes
    normalized_bytes: bytes
    perceptual_hash: int
    width: int
    height: int
    thumb_bytes: bytes
    metadata: dict[str, str]
    error: Exception | None<|MERGE_RESOLUTION|>--- conflicted
+++ resolved
@@ -62,11 +62,7 @@
 class IngestService:
     """Ingest images into the database, without detection/prediction."""
 
-<<<<<<< HEAD
-    def __init__(self, db_root: Path, conn, crop_expand_pct: float = 0.05) -> None:
-=======
     def __init__(self, db_root: Path, conn, crop_expand_pct: float = 0.05, face_target_size: int = 224) -> None:
->>>>>>> 15faa942
         self.db_root = db_root
         self.conn = conn
         self.sessions = ImportSessionRepository(conn)
@@ -75,10 +71,7 @@
         self.faces = FaceRepository(conn)
         self.processing_workers = max(2, min(8, (os.cpu_count() or 4)))
         self.crop_expand_pct = crop_expand_pct
-<<<<<<< HEAD
-=======
         self.face_target_size = max(1, int(face_target_size))
->>>>>>> 15faa942
 
     def start_session(
         self,
@@ -408,23 +401,6 @@
                 if idx < 5:
                     preview.append(crop_bytes)
         return preview, stored
-<<<<<<< HEAD
-=======
-
-    def _expand_bbox(
-        self, bbox_abs: Sequence[float], img_w: float, img_h: float, expand_pct: float
-    ) -> tuple[float, float, float, float]:
-        """Expand bbox by pct on all sides, clamped to image bounds."""
-        x, y, w, h = bbox_abs
-        cx = x + w / 2.0
-        cy = y + h / 2.0
-        new_w = w * (1 + 2 * expand_pct)
-        new_h = h * (1 + 2 * expand_pct)
-        new_x1 = max(0.0, cx - new_w / 2.0)
-        new_y1 = max(0.0, cy - new_h / 2.0)
-        new_x2 = min(img_w, cx + new_w / 2.0)
-        new_y2 = min(img_h, cy + new_h / 2.0)
-        return new_x1, new_y1, max(0.0, new_x2 - new_x1), max(0.0, new_y2 - new_y1)
 
     def _normalize_crop(self, crop: Image.Image, target_size: int) -> bytes:
         """Resize crop to target square with padding to preserve aspect ratio."""
@@ -441,7 +417,6 @@
         buf = BytesIO()
         bg.save(buf, format="JPEG", quality=85, optimize=True)
         return buf.getvalue()
->>>>>>> 15faa942
 
     def _process_single_path(self, path: Path) -> "ProcessedImage":
         try:
