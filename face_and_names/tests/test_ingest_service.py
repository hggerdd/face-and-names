--- conflicted
+++ resolved
@@ -163,21 +163,43 @@
     assert count == 3
 
 
-<<<<<<< HEAD
 def test_face_crop_expands_by_configured_pct(monkeypatch, tmp_path: Path) -> None:
     class DummyDetector:
         def detect_batch(self, images):
             class Det:
                 bbox_abs = (40.0, 40.0, 20.0, 20.0)
                 bbox_rel = (0.4, 0.4, 0.2, 0.2)
-=======
+                confidence = 0.9
+
+            return [[Det()]]
+
+    db_root = tmp_path / "dbroot"
+    photos = db_root / "photos"
+    img1 = photos / "a.jpg"
+    _make_image(img1, (100, 100))
+
+    conn = initialize_database(db_root / "faces.db")
+    ingest = IngestService(db_root=db_root, conn=conn, crop_expand_pct=0.1)
+    monkeypatch.setattr(ingest, "_load_detector", lambda: DummyDetector())
+
+    progress = ingest.start_session([photos], options=IngestOptions(recursive=False))
+
+    assert progress.processed == 1
+    row = conn.execute("SELECT face_crop_blob FROM face").fetchone()
+    assert row is not None
+    from io import BytesIO
+    from PIL import Image
+
+    with Image.open(BytesIO(row[0])) as crop:
+        assert crop.size == (24, 24)  # 20px expanded by 10% each side -> 24px
+
+
 def test_face_crops_are_normalized(monkeypatch, tmp_path: Path) -> None:
     class DummyDetector:
         def detect_batch(self, images):
             class Det:
                 bbox_abs = (0.0, 0.0, 20.0, 10.0)
                 bbox_rel = (0.0, 0.0, 0.2, 0.1)
->>>>>>> 15faa942
                 confidence = 0.9
 
             return [[Det()]]
@@ -185,34 +207,16 @@
     db_root = tmp_path / "dbroot"
     photos = db_root / "photos"
     img1 = photos / "a.jpg"
-<<<<<<< HEAD
-    _make_image(img1, (100, 100))
-
-    conn = initialize_database(db_root / "faces.db")
-    ingest = IngestService(db_root=db_root, conn=conn, crop_expand_pct=0.1)
-=======
     _make_image(img1, (40, 20))
 
     conn = initialize_database(db_root / "faces.db")
     ingest = IngestService(db_root=db_root, conn=conn, face_target_size=64)
->>>>>>> 15faa942
     monkeypatch.setattr(ingest, "_load_detector", lambda: DummyDetector())
 
     progress = ingest.start_session([photos], options=IngestOptions(recursive=False))
 
-<<<<<<< HEAD
-    assert progress.processed == 1
-    row = conn.execute("SELECT face_crop_blob FROM face").fetchone()
-    assert row is not None
-    from io import BytesIO
-    from PIL import Image
-
-    with Image.open(BytesIO(row[0])) as crop:
-        assert crop.size == (24, 24)  # 20px expanded by 10% each side -> 24px
-=======
     assert progress.face_count == 1
     row = conn.execute("SELECT face_crop_blob FROM face").fetchone()
     assert row is not None
     with Image.open(BytesIO(row[0])) as crop:
-        assert crop.size == (64, 64)
->>>>>>> 15faa942
+        assert crop.size == (64, 64)